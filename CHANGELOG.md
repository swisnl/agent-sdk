# Changelog

All notable changes to `agents-sdk` will be documented in this file.

<<<<<<< HEAD
## Unreleased

### Added
* Added `ConversationSerializer` class for serializing and deserializing conversation state
=======
## 0.1.1 - 2025-03-22

### What's Changed

* Fix/update readme and changelog by @bbrala in https://github.com/swisnl/agents-sdk/pull/4
* Feature/lint command by @bbrala in https://github.com/swisnl/agents-sdk/pull/6
* docs: Correcting link to Joris's bio by @jormeijer in https://github.com/swisnl/agents-sdk/pull/7
* feat: Add `owner` method to `OwnableMessageInterface` by @bbrala in https://github.com/swisnl/agents-sdk/pull/5

### New Contributors

* @jormeijer made their first contribution in https://github.com/swisnl/agents-sdk/pull/7

**Full Changelog**: https://github.com/swisnl/agents-sdk/compare/0.1.0...0.1.1
>>>>>>> 45ec88e7

## v0.1.0 - 2025-03-20

* Initial release of the agents-sdk<|MERGE_RESOLUTION|>--- conflicted
+++ resolved
@@ -2,12 +2,11 @@
 
 All notable changes to `agents-sdk` will be documented in this file.
 
-<<<<<<< HEAD
 ## Unreleased
 
 ### Added
 * Added `ConversationSerializer` class for serializing and deserializing conversation state
-=======
+
 ## 0.1.1 - 2025-03-22
 
 ### What's Changed
@@ -22,7 +21,6 @@
 * @jormeijer made their first contribution in https://github.com/swisnl/agents-sdk/pull/7
 
 **Full Changelog**: https://github.com/swisnl/agents-sdk/compare/0.1.0...0.1.1
->>>>>>> 45ec88e7
 
 ## v0.1.0 - 2025-03-20
 
